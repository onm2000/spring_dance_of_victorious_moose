--- conflicted
+++ resolved
@@ -218,37 +218,7 @@
                     yield self.__getitem__(i)
 
 
-<<<<<<< HEAD
-class MergeSnE1(object):
-    def __init__(self):
-        super(MergeSnE1, self).__init__()
-
-    def __call__(self, sample):
-        embedding = sample['protein']
-        nodes = sample['node_features']
-        N_resid = embedding.shape[0]
-        N_nodes = nodes.shape[0]
-        nodes_expanded = torch.stack([nodes] * N_resid, dim=1)
-        embed_expanded = torch.stack([embedding] * N_nodes, dim=0)
-        full_features = torch.cat((nodes_expanded, embed_expanded), dim=2)
-
-        sample['features'] = full_features
-        return sample
-
-class DGLGraphBuilder(MergeSnE1):
-    def __init__(self):
-        super().__init__()
-
-    def __call__(self, sample):
-        full_features = super().__call__(sample)['features']
-        adj_mat = sample['adj_mat']
-        g = build_dgl_graph(full_features, adj_mat)
-        return g
-
-def collate_fn(batch):
-=======
 def collate_fn(batch, prots_are_sequences=False):
->>>>>>> 2502a73c
     collated_batch = {}
     for prop in batch[0].keys():
         if prop == 'adj_mat':
