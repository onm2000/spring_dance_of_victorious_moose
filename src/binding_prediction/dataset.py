--- conflicted
+++ resolved
@@ -5,7 +5,6 @@
 import numpy as np
 import scipy.sparse as sps
 import pandas as pd
-<<<<<<< HEAD
 
 
 def _load_datafile(datafile):
@@ -21,8 +20,6 @@
     drug_inchi = np.array(df[0]) # first column is inchi key
     protein_seqs = np.array(df[1]) # second column is sequence
     return drug_inchi, protein_seqs
-=======
->>>>>>> a82a3eee
 
 
 class DrugProteinDataset(Dataset):
@@ -30,13 +27,8 @@
     Database containing drugs, protein IDs, and whether or not they bind.
     """
 
-<<<<<<< HEAD
-    def __init__(self, datafile, protein_embedding_template, multiple_bond_types=False,
-                 precompute=True, transform=None):
-=======
     def __init__(self, datafile, protein_embedding_template, multiple_bond_types=False, precompute=True,
                  transform=None, prob_fake=0.0, fake_dist=None):
->>>>>>> a82a3eee
         """
         Args:
             datafile (string) : Data file that has the uniprot ids, smiles strings,
@@ -100,23 +92,6 @@
 
         return sample
 
-<<<<<<< HEAD
-=======
-    def _load_datafile(self, datafile):
-        """
-        Parameters
-        ----------
-        datafile : str
-           File path.  Assumes that the file is only two columns
-              1. Uniprot id
-              2. Drug SMILES string
-        """
-        df = pd.read_table('drugbank_pairs.txt', header=None)
-        protein_uniprots = np.array(df[0])
-        drug_smiles = np.array(df[1])
-        return drug_smiles, protein_uniprots
-
->>>>>>> a82a3eee
     def _build_interaction_matrix(self, drug_invs, prot_invs):
         M = np.max(prot_invs) + 1
         N = np.max(drug_invs) + 1
