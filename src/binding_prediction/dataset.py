import dgl
from torch.utils.data import Dataset
from rdkit.Chem import rdmolops
from rdkit import Chem
from .utils import onehot
import math
import torch
import numpy as np
import scipy.sparse as sps
import pandas as pd


all_elements = ["H", "He", "Li", "Be", "B", "C", "N", "O", "F", "Ne", "Na",
                "Mg", "Al", "Si", "P", "S", "Cl", "Ar", "K", "Ca", "Sc", "Ti",
                "V", "Cr", "Mn", "Fe", "Co", "Ni", "Cu", "Zn", "Ga", "Ge", "As",
                "Se", "Br", "Kr", "Rb", "Sr", "Y", "Zr", "Nb", "Mo", "Tc", "Ru",
                "Rh", "Pd", "Ag", "Cd", "In", "Sn", "Sb", "Te", "I", "Xe", "Cs",
                "Ba", "La", "Ce", "Pr", "Nd", "Pm", "Sm", "Eu", "Gd", "Tb",
                "Dy", "Ho", "Er", "Tm", "Yb", "Lu", "Hf", "Ta", "W", "Re", "Os",
                "Ir", "Pt", "Au", "Hg", "Tl", "Pb", "Bi", "Po", "At", "Rn"]


def _load_datafile(datafile):
    """
    Parameters
    ----------
    datafile : str
       File path.  Assumes that the file is only two columns
          1. Drug INCHI string
          2. Protein sequence
    """
    df = pd.read_table(datafile, header=None, delim_whitespace=True)
    drug_inchi = np.array(df[0])  # first column is inchi key
    protein_seqs = np.array(df[1])  # second column is sequence
    return drug_inchi, protein_seqs


class DrugProteinDataset(Dataset):
    """
    Database containing drugs, protein IDs, and whether or not they bind.
    """

    def __init__(self, datafile, multiple_bond_types=False,
                 precompute=True, transform=None, prob_fake=0.0, fake_dist=None):
        """
        Args:
            datafile (string) : Data file that has the protein sequences, smiles strings,
            and the binding type (FIX?)
        protein_embedding_folder (string) : Template for file containing embeddings.
        """
        super(DrugProteinDataset, self).__init__()
        self.all_drugs, self.all_prots = _load_datafile(datafile)
        self.unique_prots, prot_invs = np.unique(self.all_prots, return_inverse=True)
        self.unique_drugs, drug_invs = np.unique(self.all_drugs, return_inverse=True)
        self.multiple_bond_types = multiple_bond_types
        self.num_edge_features = 3
        self.prob_fake = prob_fake

        if fake_dist is None:
            def fake_dist():
                smiles_idx = np.random.randint(len(self.all_drugs))
                prot_idx = np.random.randint(len(self.all_prots))
                return smiles_idx, prot_idx
        self.fake_dist = fake_dist

        # Build interaction matrix
        # self._build_interaction_matrix(drug_invs, prot_invs)
        self._build_dataset_info()
        self.precompute = precompute
        if precompute:
            self.compute_graphs()

        self.transform = transform

    def __len__(self):
        return len(self.all_drugs)

    def _preprocess_molecule(self, smiles):
        if self.precompute:
            nodes, edges = self.drug_graphs[smiles]
        else:
            nodes, edges, mol = self._build_drug_graph(smiles)
        adj = self._graph_to_adj_mat(edges, len(nodes))
        if not self.multiple_bond_types:
            adj = torch.sum(adj, dim=2)
        return nodes, adj

    def __getitem__(self, idx):
        is_true = (np.random.rand() < (1. - self.prob_fake))
        if is_true:
            drug_idx = prot_idx = idx
        else:
            drug_idx, prot_idx = self.fake_dist()
        smiles = self.all_drugs[drug_idx]
        prot = self.all_prots[prot_idx]

        nodes, adj_mat = self._preprocess_molecule(smiles)

        sample = {'node_features': nodes, 'adj_mat': adj_mat,
                  'protein': prot, 'is_true': int(is_true)}

        if self.transform:
            sample = self.transform(sample)

        return sample

    def _build_interaction_matrix(self, drug_invs, prot_invs):
        M = np.max(prot_invs) + 1
        N = np.max(drug_invs) + 1
        self.interaction_matrix = sps.csr(np.ones(drug_invs.shape),
                                          (prot_invs, drug_invs), shape=(M, N))

    def compute_graphs(self):
        self.drug_graphs = {}
        for drug_smiles in self.unique_drugs:
            nodes, edges, __ = self._build_drug_graph(drug_smiles)
            self.drug_graphs[drug_smiles] = (nodes, edges)

    def _build_drug_graph(self, smiles):
        """
        Builds a molecular graph form a smiles string.  Taken from [FIND SOURCE!]
        """
        mol = Chem.MolFromSmiles(smiles)
        if mol is None:
            raise ValueError('Molecule construction failed on Inchi %s' % smiles)
        # Kekulize it
        if self.need_kekulize(mol):
            rdmolops.Kekulize(mol)
            if mol is None:
                return None, None
        # remove stereo information, such as inward and outward edges
        Chem.RemoveStereochemistry(mol)

        edges = []
        nodes = []
        for bond in mol.GetBonds():
            edges.append((bond.GetBeginAtomIdx(), self.bond_dict[str(bond.GetBondType())],
                          bond.GetEndAtomIdx()))
            assert self.bond_dict[str(bond.GetBondType())] != 3
        for atom in mol.GetAtoms():
            # This could probably be spead up....
            nodes.append(onehot(self.dataset_info['atom_types'].index(atom.GetSymbol()),
                                len(self.dataset_info['atom_types'])))

        nodes = torch.tensor(nodes).float()
        edges = torch.tensor(edges)

        return nodes, edges, mol

    def _build_dataset_info(self):
        # self.dataset_info = {'atom_types': ["H", "C", "N", "O", "S", "P", "F",
        #     "Cl", "Br", "I", "Fe", "B", "Ce", "As", "Se", "K", "Mg", "Ca", "Mo", "Hg", "Na", "Pt", "Cd", "Sn", "Co", "Re", "Si", "Al"]
        #                      }
        self.dataset_info = {'atom_types': all_elements}

        self.bond_dict = {'SINGLE': 0, 'DOUBLE': 1, 'TRIPLE': 2, "AROMATIC": 3}

    def _graph_to_adj_mat(self, edge_features, num_atoms):
        adj_mat = torch.zeros(num_atoms, num_atoms, self.num_edge_features)
        if len(edge_features) > 0:
            edge_features = torch.LongTensor(edge_features)
            adj_mat[edge_features[:, 0], edge_features[:, 2], edge_features[:, 1]] = 1.
            adj_mat = adj_mat.float()
        return adj_mat

    def need_kekulize(self, mol):
        """
        Check if a molecule needs kekulization.  Taken from [FIND SOURCE!]
        """
        for bond in mol.GetBonds():
            if self.bond_dict[str(bond.GetBondType())] >= 3:
                return True
        return False


class PosDrugProteinDataset(DrugProteinDataset):
    """ Performs positive only sampling strategy.

    Notes
    -----
    Bayesian Personalized Ranking:
       https://arxiv.org/pdf/1205.2618.pdf
    """
    def __init__(self, num_neg=1, **kwargs):
        super(PosDrugProteinDataset, self).__init__(**kwargs)
        self.num_neg = num_neg

    def __getitem__(self, idx):

        drug_pos = prot_idx = idx
        smiles_neg = np.random.choice(self.all_drugs)

        smiles_pos = self.all_drugs[drug_pos]
        prot = self.all_prots[prot_idx]

        pos_nodes, pos_adj = self._preprocess_molecule(smiles_pos)
        neg_nodes, neg_adj = self._preprocess_molecule(smiles_neg)

        sample = {'pos_node_features': pos_nodes, 'pos_adj_mat': pos_adj,
                  'neg_node_features': neg_nodes, 'neg_adj_mat': neg_adj,
                  'protein': prot}

        if self.transform:
            sample = self.transform(sample)

        return sample

    def __iter__(self):
        """ Need this for multi-GPU support"""
        worker_info = torch.utils.data.get_worker_info()
        start = 0
        end = len(self.pairs)

        if worker_info is None:  # single-process data loading
            for i in range(end):
                for _ in range(self.num_neg):
                    yield self.__getitem__(i)
        else:
            worker_id = worker_info.id
            w = float(worker_info.num_workers)
            t = (end - start)
            w = float(worker_info.num_workers)
            per_worker = int(math.ceil(t / w))
            worker_id = worker_info.id
            iter_start = start + worker_id * per_worker
            iter_end = min(iter_start + per_worker, end)
            for i in range(iter_start, iter_end):
                for _ in range(self.num_neg):
                    yield self.__getitem__(i)

class ComparisonDrugProteinDataset(DrugProteinDataset):
    def __getitem__(self, idx):
        # true sample
        smiles = self.all_drugs[idx]
        prot = self.all_prots[idx]

        nodes, adj_mat = self._preprocess_molecule(smiles)

        sample = {'node_features': nodes, 'adj_mat': adj_mat, 'smiles': smiles,
                  'protein': prot, 'is_true': 1}

        if self.transform:
            sample = self.transform(sample)

        # fake sample 1
        smiles = self.all_drugs[idx]
        interacting_proteins = self.all_prots[np.where(self.all_drugs == smiles)]
        non_interacting_proteins = np.setdiff1d(self.unique_prots, interacting_proteins)
        prot = np.random.choice(non_interacting_proteins, 1)[0]

        same_drug_other_prot_sample = {'node_features': nodes, 'adj_mat': adj_mat,
                                       'smiles': smiles, 'protein': prot, 'is_true': 0}

        # fake sample 2
        prot = self.all_prots[idx]
        interacting_drugs = self.all_drugs[np.where(self.all_prots == prot)]
        non_interacting_drugs = np.setdiff1d(self.unique_drugs, interacting_drugs)
        smiles = np.random.choice(non_interacting_drugs, 1)[0]
        nodes, adj_mat = self._preprocess_molecule(smiles)

        same_prot_other_drug_sample = {'node_features': nodes, 'adj_mat': adj_mat,
                                       'smiles': smiles, 'protein': prot, 'is_true': 0}

        return (sample, same_drug_other_prot_sample, same_prot_other_drug_sample)


def collate_fn(batch, prots_are_sequences=False):
    collated_batch = {}
    for prop in batch[0].keys():
<<<<<<< HEAD
        if isinstance(batch[0][prop], str):
=======
        if (('protein' in prop) and prots_are_sequences):
>>>>>>> 3a2da10e
            sequence_list = [mol[prop] for mol in batch]
            collated_batch[prop] = sequence_list
        else:
            is_adj_mat = ('adj_mat' in prop)
            collated_batch[prop] = _batch_stack([mol[prop] for mol in batch], edge_mat=is_adj_mat)

    return collated_batch

def collate_fn_triplet(triplet_batch, prots_are_sequences=False):
    transposed_triplet_batch = list(zip(*triplet_batch))
    real_batch = collate_fn(transposed_triplet_batch[0], prots_are_sequences)
    fake_batch_1 = collate_fn(transposed_triplet_batch[1], prots_are_sequences)
    fake_batch_2 = collate_fn(transposed_triplet_batch[2], prots_are_sequences)
    return (real_batch, fake_batch_1, fake_batch_2)


def _batch_stack(props, edge_mat=False):
    """
    Stack a list of torch.tensors so they are padded to the size of the
    largest tensor along each axis.  Adapted from the cormorant library, and
    initially written by Brandon Anderson.

    Parameters
    ----------
    props : list of Pytorch Tensors
        Pytorch tensors to stack
    edge_mat : bool
        The included tensor refers to edge properties, and therefore needs
        to be stacked/padded along two axes instead of just one.

    Returns
    -------
    props : Pytorch tensor
        Stacked pytorch tensor.

    Notes
    -----
    TODO : Review whether the behavior when elements are not tensors is safe.
    """
    if not torch.is_tensor(props[0]):
        props = [torch.tensor(pi) for pi in props]
    if props[0].dim() == 0:
        return torch.stack(props)
    elif not edge_mat:
        return torch.nn.utils.rnn.pad_sequence(props, batch_first=True, padding_value=0)
    else:
        max_atoms = max([len(p) for p in props])
        max_shape = (len(props), max_atoms, max_atoms) + props[0].shape[2:]
        padded_tensor = torch.zeros(max_shape, dtype=props[0].dtype, device=props[0].device)

        for idx, prop in enumerate(props):
            this_atoms = len(prop)
            padded_tensor[idx, :this_atoms, :this_atoms] = prop

        return padded_tensor


def build_dgl_graph(features, adj_mat):
    g = dgl.DGLGraph()
    N_nodes = features.shape[0]
    g.add_nodes(N_nodes, {'features': features})
    nonzero_coords = torch.nonzero(adj_mat)
    u, v = nonzero_coords[:, 1], nonzero_coords[:, 0]
    g.add_edges(u, v)
    return g


def build_dgl_graph_batch(batch_features, batch_adj_mat):
    graphs = []
    for i in range(len(batch_adj_mat)):
        graphs.append(build_dgl_graph(batch_features[i], batch_adj_mat[i]))
    graphs_batch = dgl.batch(graphs)
    return graphs_batch<|MERGE_RESOLUTION|>--- conflicted
+++ resolved
@@ -267,11 +267,7 @@
 def collate_fn(batch, prots_are_sequences=False):
     collated_batch = {}
     for prop in batch[0].keys():
-<<<<<<< HEAD
         if isinstance(batch[0][prop], str):
-=======
-        if (('protein' in prop) and prots_are_sequences):
->>>>>>> 3a2da10e
             sequence_list = [mol[prop] for mol in batch]
             collated_batch[prop] = sequence_list
         else:
