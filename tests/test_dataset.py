import torch
import pytest
from binding_prediction.dataset import (
    DrugProteinDataset, PosDrugProteinDataset,
<<<<<<< HEAD
    MergeSnE1, DGLGraphBuilder, collate_fn, _load_datafile)
=======
    collate_fn, _load_datafile)
>>>>>>> 2502a73c
from binding_prediction.utils import get_data_path

def get_input_sample():
    node_features = torch.randn(13, 4)
    protein = torch.randn(40, 2)
    adj_mat = torch.randint(2, (13, 13)).float()
    input_sample = {'node_features': node_features,
                    'protein': protein,
                    'adj_mat': adj_mat}
    return input_sample

class TestDataUtils(object):
    def test_load(self):
        fname = get_data_path('example.txt')
        smiles, prots = _load_datafile(fname)
        assert(smiles[0] == 'CC(=O)OC(CC(=O)[O-])C[N+](C)(C)C')
        exp = ('MVLAWPDRYSSVQLELPEGATVAEAVATSGLALQQAPAAHAVHGLVARPEQ'
               'VLRDGDRVELLRPLLLDPKEARRRRAGPSKKAGHNS')
        assert(prots[1] == exp)


class TestDrugProteinDataset(object):
    @pytest.mark.parametrize('precompute', [True, False])
    @pytest.mark.parametrize('multiple_bond_types', [True, False])
    def test_output_shapes(self, precompute, multiple_bond_types):
        dset = DrugProteinDataset("data/example.txt", precompute=precompute,
                                  multiple_bond_types=multiple_bond_types)
        first_element = dset[0]
        assert(first_element['node_features'].shape[0] == 14)
        assert(first_element['adj_mat'].shape[0] == 14)
        assert(first_element['adj_mat'].shape[1] == 14)
        assert(first_element['is_true'])

        if multiple_bond_types:
            assert(len(first_element['adj_mat'].shape) == 3)
        else:
            assert(len(first_element['adj_mat'].shape) == 2)

    @pytest.mark.parametrize('precompute', [True, False])
    def test_sampling(self, precompute):
        def fake_dist():
            return 1, 2
        rand_dset = DrugProteinDataset("data/example.txt", precompute=True,
                                       prob_fake=1., fake_dist=fake_dist)
        ref_dset = DrugProteinDataset("data/example.txt", precompute=True,
                                      prob_fake=0.)
        fake_element = rand_dset[0]
        true_element_1 = ref_dset[1]
        true_element_3 = ref_dset[2]

        assert(torch.norm(fake_element['node_features'] - true_element_1['node_features']) < 1e-6)
        assert(torch.norm(fake_element['adj_mat'] - true_element_1['adj_mat']) < 1e-6)
        assert(fake_element['protein'] == true_element_3['protein'])
        assert(fake_element['is_true'] == 0)


class TestPosDrugProteinDataset(object):
    def test_getitem(self):
        datafile = get_data_path('sample_dataset2.txt')
        db = PosDrugProteinDataset(datafile=datafile, num_neg=2)
        res = db[0]
        exp_seq = ('MDVLLANPRGFCAGVDRAIEIVKRAIETLGAPIYVRHEVVHNRFVV'
                   'DDLKQRGAIFVEELDEVPDDATVIFSAHGVSQAVRQEAERRGLKVF'
                   'DATCPLVTKVHFEVARHCRAGRDVVLIGHAGHPEVEGTMGQWSRER'
                   'GAGTIYLVEDIEQVATLDVRQPDNLAYTTQTTLSVDDTMGIIEALR'
                   'ARYPAMQGPRHDDICYATQNRQDAVRDLARQCDLVLVVGSPNSSNS'
                   'NRLSELARRDGVESYLIDNASEIDPAWIVGKQHIGLTAGASAPQVL'
                   'VDGVLERLRELGAAGVSELEGEPESMVFALPKELRLRLVS')
        assert(res['protein'] == exp_seq)


<<<<<<< HEAD
class TestTransform(object):
    def test_merge(self):
        input_sample = get_input_sample()
        node_features, adj_mat, protein = input_sample['node_features'], input_sample['adj_mat'],\
                                          input_sample['protein']

        tf = MergeSnE1()
        output_sample = tf(input_sample)
        assert(torch.norm(output_sample['adj_mat'] - adj_mat) < 1E-6)

        expected_shape = (13, 40, 6)
        assert(output_sample['features'].shape == expected_shape)
        assert(torch.norm(output_sample['features'][:, 2, :4] - node_features) < 1.e-6)
        assert(torch.norm(output_sample['features'][3, :, 4:] - protein) < 1.e-6)

    def test_dgl(self):
        input_sample = get_input_sample()
        node_features, adj_mat, protein = input_sample['node_features'], input_sample['adj_mat'],\
                                          input_sample['protein']

        tf = DGLGraphBuilder()
        output_graph = tf(input_sample)
        assert(torch.norm(output_graph.adjacency_matrix().to_dense() - adj_mat) < 1E-6)

        expected_shape = (13, 40, 6)
        assert(output_graph.ndata['features'].shape == expected_shape)
        assert(torch.norm(output_graph.ndata['features'][:, 2, :4] - node_features) < 1.e-6)
        assert(torch.norm(output_graph.ndata['features'][3, :, 4:] - protein) < 1.e-6)

=======
>>>>>>> 2502a73c
def test_collate_fxn():
    node_features = [torch.randn(13, 4), torch.randn(8, 4), torch.randn(15, 4)]
    protein = [torch.randn(40, 2), torch.randn(15, 2), torch.randn(30, 2)]
    adj_mat = [torch.randint(2, (13, 13)).float(), torch.randint(2, (8, 8)).float(),
               torch.randint(2, (15, 15)).float()]
    is_true = [1, 1, 0]
    input_batches = []
    for n_i, p_i, a_i, t_i in zip(node_features, protein, adj_mat, is_true):
        sample_i = {'node_features': n_i, 'protein': p_i, 'adj_mat': a_i, 'is_true': t_i}
        input_batches.append(sample_i)

    collated_batch = collate_fn(input_batches)
    assert(collated_batch['node_features'].shape == (3, 15, 4))
    assert(collated_batch['protein'].shape == (3, 40, 2))
    assert(torch.norm(collated_batch['is_true'] - torch.tensor([1., 1., 0.])) < 1e-6)

    for i, (n_i, p_i, a_i) in enumerate(zip(node_features, protein, adj_mat)):
        drug_size, drug_channels = n_i.shape
        prot_size, prot_channels = p_i.shape
        batched_n_i = collated_batch['node_features'][i][:drug_size, :drug_channels]
        assert(torch.norm(batched_n_i - n_i) < 1e-4)
        batched_p_i = collated_batch['protein'][i][:prot_size, :prot_channels]
        assert(torch.norm(batched_p_i - p_i) < 1e-4)
        batched_a_i = collated_batch['adj_mat'][i][:drug_size, :drug_size]
        assert(torch.norm(batched_a_i - a_i) < 1e-4)<|MERGE_RESOLUTION|>--- conflicted
+++ resolved
@@ -2,11 +2,7 @@
 import pytest
 from binding_prediction.dataset import (
     DrugProteinDataset, PosDrugProteinDataset,
-<<<<<<< HEAD
-    MergeSnE1, DGLGraphBuilder, collate_fn, _load_datafile)
-=======
     collate_fn, _load_datafile)
->>>>>>> 2502a73c
 from binding_prediction.utils import get_data_path
 
 def get_input_sample():
@@ -78,38 +74,6 @@
         assert(res['protein'] == exp_seq)
 
 
-<<<<<<< HEAD
-class TestTransform(object):
-    def test_merge(self):
-        input_sample = get_input_sample()
-        node_features, adj_mat, protein = input_sample['node_features'], input_sample['adj_mat'],\
-                                          input_sample['protein']
-
-        tf = MergeSnE1()
-        output_sample = tf(input_sample)
-        assert(torch.norm(output_sample['adj_mat'] - adj_mat) < 1E-6)
-
-        expected_shape = (13, 40, 6)
-        assert(output_sample['features'].shape == expected_shape)
-        assert(torch.norm(output_sample['features'][:, 2, :4] - node_features) < 1.e-6)
-        assert(torch.norm(output_sample['features'][3, :, 4:] - protein) < 1.e-6)
-
-    def test_dgl(self):
-        input_sample = get_input_sample()
-        node_features, adj_mat, protein = input_sample['node_features'], input_sample['adj_mat'],\
-                                          input_sample['protein']
-
-        tf = DGLGraphBuilder()
-        output_graph = tf(input_sample)
-        assert(torch.norm(output_graph.adjacency_matrix().to_dense() - adj_mat) < 1E-6)
-
-        expected_shape = (13, 40, 6)
-        assert(output_graph.ndata['features'].shape == expected_shape)
-        assert(torch.norm(output_graph.ndata['features'][:, 2, :4] - node_features) < 1.e-6)
-        assert(torch.norm(output_graph.ndata['features'][3, :, 4:] - protein) < 1.e-6)
-
-=======
->>>>>>> 2502a73c
 def test_collate_fxn():
     node_features = [torch.randn(13, 4), torch.randn(8, 4), torch.randn(15, 4)]
     protein = [torch.randn(40, 2), torch.randn(15, 2), torch.randn(30, 2)]
