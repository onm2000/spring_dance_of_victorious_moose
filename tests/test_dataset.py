import torch
import pytest
<<<<<<< HEAD
from binding_prediction.dataset import DrugProteinDataset, MergeSnE1, DGLGraphBuilder, collate_fn, _load_datafile
=======
from binding_prediction.dataset import (
    DrugProteinDataset, PosDrugProteinDataset,
    MergeSnE1, collate_fn, _load_datafile)
>>>>>>> 699bf4d7
from binding_prediction.utils import get_data_path

def get_input_sample():
    node_features = torch.randn(13, 4)
    protein = torch.randn(40, 2)
    adj_mat = torch.randint(2, (13, 13)).float()
    input_sample = {'node_features': node_features,
                    'protein': protein,
                    'adj_mat': adj_mat}
    return input_sample

class TestDataUtils(object):
    def test_load(self):
        fname = get_data_path('example.txt')
        smiles, prots = _load_datafile(fname)
        assert(smiles[0] == 'CC(=O)OC(CC(=O)[O-])C[N+](C)(C)C')
        exp = ('MVLAWPDRYSSVQLELPEGATVAEAVATSGLALQQAPAAHAVHGLVARPEQ'
               'VLRDGDRVELLRPLLLDPKEARRRRAGPSKKAGHNS')
        assert(prots[1] == exp)


class TestDrugProteinDataset(object):
    @pytest.mark.parametrize('precompute', [True, False])
    @pytest.mark.parametrize('multiple_bond_types', [True, False])
    def test_output_shapes(self, precompute, multiple_bond_types):
        dset = DrugProteinDataset("data/example.txt", precompute=precompute,
                multiple_bond_types=multiple_bond_types)
        first_element = dset[0]
        assert(first_element['node_features'].shape[0] == 14)
        assert(first_element['adj_mat'].shape[0] == 14)
        assert(first_element['adj_mat'].shape[1] == 14)
        assert(first_element['is_true'])

        if multiple_bond_types:
            assert(len(first_element['adj_mat'].shape) == 3)
        else:
            assert(len(first_element['adj_mat'].shape) == 2)

    @pytest.mark.parametrize('precompute', [True, False])
    def test_sampling(self, precompute):
        def fake_dist():
            return 1, 2
        rand_dset = DrugProteinDataset("data/example.txt", precompute=True,
                                       prob_fake=1., fake_dist=fake_dist)
        ref_dset = DrugProteinDataset("data/example.txt", precompute=True,
                                      prob_fake=0.)
        fake_element = rand_dset[0]
        true_element_1 = ref_dset[1]
        true_element_3 = ref_dset[2]

        assert(torch.norm(fake_element['node_features'] - true_element_1['node_features']) < 1e-6)
        assert(torch.norm(fake_element['adj_mat'] - true_element_1['adj_mat']) < 1e-6)
        assert(fake_element['protein'] == true_element_3['protein'])
        assert(fake_element['is_true'] == 0)


class TestPosDrugProteinDataset(object):

    def test_getitem(self):
        datafile = get_data_path('sample_dataset2.txt')
        db = PosDrugProteinDataset(datafile=datafile, num_neg=2)
        res = db[0]
        exp_seq = ('MDVLLANPRGFCAGVDRAIEIVKRAIETLGAPIYVRHEVVHNRFVV'
                   'DDLKQRGAIFVEELDEVPDDATVIFSAHGVSQAVRQEAERRGLKVF'
                   'DATCPLVTKVHFEVARHCRAGRDVVLIGHAGHPEVEGTMGQWSRER'
                   'GAGTIYLVEDIEQVATLDVRQPDNLAYTTQTTLSVDDTMGIIEALR'
                   'ARYPAMQGPRHDDICYATQNRQDAVRDLARQCDLVLVVGSPNSSNS'
                   'NRLSELARRDGVESYLIDNASEIDPAWIVGKQHIGLTAGASAPQVL'
                   'VDGVLERLRELGAAGVSELEGEPESMVFALPKELRLRLVS')
        assert(res['protein'] == exp_seq)


class TestTransform(object):
    def test_merge(self):
        input_sample = get_input_sample()
        node_features, adj_mat, protein = input_sample['node_features'], input_sample['adj_mat'],\
                                          input_sample['protein']

        tf = MergeSnE1()
        output_sample = tf(input_sample)
        assert(torch.norm(output_sample['adj_mat'] - adj_mat) < 1E-6)

        expected_shape = (13, 40, 6)
        assert(output_sample['features'].shape == expected_shape)
        assert(torch.norm(output_sample['features'][:, 2, :4] - node_features) < 1.e-6)
        assert(torch.norm(output_sample['features'][3, :, 4:] - protein) < 1.e-6)

    def test_dgl(self):
        input_sample = get_input_sample()
        node_features, adj_mat, protein = input_sample['node_features'], input_sample['adj_mat'],\
                                          input_sample['protein']

        tf = DGLGraphBuilder()
        output_graph = tf(input_sample)
        assert(torch.norm(output_graph.adjacency_matrix().to_dense() - adj_mat) < 1E-6)

        expected_shape = (13, 40, 6)
        assert(output_graph.ndata['features'].shape == expected_shape)
        assert(torch.norm(output_graph.ndata['features'][:, 2, :4] - node_features) < 1.e-6)
        assert(torch.norm(output_graph.ndata['features'][3, :, 4:] - protein) < 1.e-6)

def test_collate_fxn():
    node_features = [torch.randn(13, 4), torch.randn(8, 4), torch.randn(15, 4)]
    protein = [torch.randn(40, 2), torch.randn(15, 2), torch.randn(30, 2)]
    adj_mat = [torch.randint(2, (13, 13)).float(), torch.randint(2, (8, 8)).float(),
               torch.randint(2, (15, 15)).float()]
    is_true = [1, 1, 0]
    input_batches = []
    for n_i, p_i, a_i, t_i in zip(node_features, protein, adj_mat, is_true):
        sample_i = {'node_features': n_i, 'protein': p_i, 'adj_mat': a_i, 'is_true': t_i}
        input_batches.append(sample_i)

    collated_batch = collate_fn(input_batches)
    assert(collated_batch['node_features'].shape == (3, 15, 4))
    assert(collated_batch['protein'].shape == (3, 40, 2))
    assert(torch.norm(collated_batch['is_true'] - torch.tensor([1., 1., 0.])) < 1e-6)

    for i, (n_i, p_i, a_i) in enumerate(zip(node_features, protein, adj_mat)):
        drug_size, drug_channels = n_i.shape
        prot_size, prot_channels = p_i.shape
        batched_n_i = collated_batch['node_features'][i][:drug_size, :drug_channels]
        assert(torch.norm(batched_n_i - n_i) < 1e-4)
        batched_p_i = collated_batch['protein'][i][:prot_size, :prot_channels]
        assert(torch.norm(batched_p_i - p_i) < 1e-4)
        batched_a_i = collated_batch['adj_mat'][i][:drug_size, :drug_size]
        assert(torch.norm(batched_a_i - a_i) < 1e-4)<|MERGE_RESOLUTION|>--- conflicted
+++ resolved
@@ -1,12 +1,8 @@
 import torch
 import pytest
-<<<<<<< HEAD
-from binding_prediction.dataset import DrugProteinDataset, MergeSnE1, DGLGraphBuilder, collate_fn, _load_datafile
-=======
 from binding_prediction.dataset import (
     DrugProteinDataset, PosDrugProteinDataset,
-    MergeSnE1, collate_fn, _load_datafile)
->>>>>>> 699bf4d7
+    MergeSnE1, DGLGraphBuilder, collate_fn, _load_datafile)
 from binding_prediction.utils import get_data_path
 
 def get_input_sample():
